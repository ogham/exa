--- conflicted
+++ resolved
@@ -1,16 +1,9 @@
-<<<<<<< HEAD
 # Rust stuff
-=======
-parts
-prime
-stage
->>>>>>> dfa7e7ba
 target
 
 # Vagrant stuff
 .vagrant
 ubuntu-xenial-16.04-cloudimg-console.log
-<<<<<<< HEAD
 
 # Compiled artifacts
 # (see devtools/*-package-for-*.sh)
@@ -20,6 +13,9 @@
 /exa-macos-x86_64-*.zip
 /MD5SUMS
 /SHA1SUMS
-=======
-*.snap
->>>>>>> dfa7e7ba
+
+# Snap stuff
+parts
+prime
+stage
+*.snap