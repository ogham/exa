--- conflicted
+++ resolved
@@ -31,13 +31,8 @@
 use std::ffi::{OsStr, OsString};
 use std::fmt;
 
-<<<<<<< HEAD
 use crate::options::error::{OptionsError, Choices};
-=======
-use os_str_bytes::{OsStrBytes, OsStringBytes};
->>>>>>> 7f717c3a
-
-use crate::options::Misfire;
+
 
 /// A **short argument** is a single ASCII character.
 pub type ShortArg = u8;
@@ -65,31 +60,18 @@
 
 impl Flag {
     pub fn matches(&self, arg: &Arg) -> bool {
-<<<<<<< HEAD
         match self {
             Self::Short(short)  => arg.short == Some(*short),
             Self::Long(long)    => arg.long == *long,
-=======
-        match *self {
-            Flag::Short(short) => arg.short == Some(short),
-            Flag::Long(long) => arg.long == long,
->>>>>>> 7f717c3a
         }
     }
 }
 
 impl fmt::Display for Flag {
-<<<<<<< HEAD
     fn fmt(&self, f: &mut fmt::Formatter<'_>) -> Result<(), fmt::Error> {
         match self {
             Self::Short(short)  => write!(f, "-{}", *short as char),
             Self::Long(long)    => write!(f, "--{}", long),
-=======
-    fn fmt(&self, f: &mut fmt::Formatter) -> Result<(), fmt::Error> {
-        match *self {
-            Flag::Short(short) => write!(f, "-{}", short as char),
-            Flag::Long(long) => write!(f, "--{}", long),
->>>>>>> 7f717c3a
         }
     }
 }
@@ -155,22 +137,13 @@
 impl Args {
     /// Iterates over the given list of command-line arguments and parses
     /// them into a list of matched flags and free strings.
-<<<<<<< HEAD
     pub fn parse<'args, I>(&self, inputs: I, strictness: Strictness) -> Result<Matches<'args>, ParseError>
     where I: IntoIterator<Item = &'args OsStr>
     {
+        #[cfg(unix)]
         use std::os::unix::ffi::OsStrExt;
-=======
-    pub fn parse<'args, I>(
-        &self,
-        inputs: I,
-        strictness: Strictness,
-    ) -> Result<Matches<'args>, ParseError>
-    where
-        I: IntoIterator<Item = &'args OsString>,
-    {
-        use self::TakesValue::*;
->>>>>>> 7f717c3a
+        #[cfg(windows)]
+        use os_str_bytes::{OsStrBytes, OsStringBytes};
 
         let mut parsing = true;
 
@@ -205,14 +178,9 @@
                     let arg = self.lookup_long(&*before)?;
                     let flag = Flag::Long(arg.long);
                     match arg.takes_value {
-<<<<<<< HEAD
                         TakesValue::Necessary(_) |
                         TakesValue::Optional(_)  => result_flags.push((flag, Some(after))),
                         TakesValue::Forbidden    => return Err(ParseError::ForbiddenValue { flag }),
-=======
-                        Necessary(_) | Optional(_) => result_flags.push((flag, Some(after))),
-                        Forbidden => return Err(ParseError::ForbiddenValue { flag }),
->>>>>>> 7f717c3a
                     }
                 }
                 // If there’s no equals, then the entire string (apart from
@@ -221,26 +189,17 @@
                     let arg = self.lookup_long(&*long_arg_name)?;
                     let flag = Flag::Long(arg.long);
                     match arg.takes_value {
-<<<<<<< HEAD
                         TakesValue::Forbidden => {
                             result_flags.push((flag, None))
                         }
                         TakesValue::Necessary(values) => {
-=======
-                        Forbidden => result_flags.push((flag, None)),
-                        Necessary(values) => {
->>>>>>> 7f717c3a
                             if let Some(next_arg) = inputs.next() {
                                 result_flags.push((flag, Some(next_arg.clone())));
                             } else {
                                 return Err(ParseError::NeedsValue { flag, values });
                             }
                         }
-<<<<<<< HEAD
                         TakesValue::Optional(_) => {
-=======
-                        Optional(_) => {
->>>>>>> 7f717c3a
                             if let Some(next_arg) = inputs.next() {
                                 result_flags.push((flag, Some(next_arg.clone())));
                             } else {
@@ -276,18 +235,12 @@
                         let arg = self.lookup_short(*byte)?;
                         let flag = Flag::Short(*byte);
                         match arg.takes_value {
-<<<<<<< HEAD
                             TakesValue::Forbidden |
                             TakesValue::Optional(_)  => {
                                 result_flags.push((flag, None));
                             }
                             TakesValue::Necessary(values) => {
                                 return Err(ParseError::NeedsValue { flag, values });
-=======
-                            Forbidden | Optional(_) => result_flags.push((flag, None)),
-                            Necessary(values) => {
-                                return Err(ParseError::NeedsValue { flag, values })
->>>>>>> 7f717c3a
                             }
                         }
                     }
@@ -296,7 +249,6 @@
                     let arg = self.lookup_short(*arg_with_value)?;
                     let flag = Flag::Short(arg.short.unwrap());
                     match arg.takes_value {
-<<<<<<< HEAD
                         TakesValue::Necessary(_) |
                         TakesValue::Optional(_)  => {
                             result_flags.push((flag, Some(after)));
@@ -304,10 +256,6 @@
                         TakesValue::Forbidden => {
                             return Err(ParseError::ForbiddenValue { flag });
                         }
-=======
-                        Necessary(_) | Optional(_) => result_flags.push((flag, Some(after))),
-                        Forbidden => return Err(ParseError::ForbiddenValue { flag }),
->>>>>>> 7f717c3a
                     }
                 }
                 // If there’s no equals, then every character is parsed as
@@ -327,16 +275,11 @@
                         let arg = self.lookup_short(*byte)?;
                         let flag = Flag::Short(*byte);
                         match arg.takes_value {
-<<<<<<< HEAD
                             TakesValue::Forbidden => {
                                 result_flags.push((flag, None))
                             }
                             TakesValue::Necessary(values) |
                             TakesValue::Optional(values) => {
-=======
-                            Forbidden => result_flags.push((flag, None)),
-                            Necessary(values) | Optional(values) => {
->>>>>>> 7f717c3a
                                 if index < bytes.len() - 1 {
                                     let remnants = &bytes[index + 1..];
                                     result_flags.push((
@@ -354,11 +297,7 @@
                                         TakesValue::Necessary(_) => {
                                             return Err(ParseError::NeedsValue { flag, values });
                                         }
-<<<<<<< HEAD
                                         TakesValue::Optional(_) => {
-=======
-                                        Optional(_) => {
->>>>>>> 7f717c3a
                                             result_flags.push((flag, None));
                                         }
                                     }
@@ -384,30 +323,16 @@
     }
 
     fn lookup_short(&self, short: ShortArg) -> Result<&Arg, ParseError> {
-<<<<<<< HEAD
         match self.0.iter().find(|arg| arg.short == Some(short)) {
             Some(arg)  => Ok(arg),
             None       => Err(ParseError::UnknownShortArgument { attempt: short })
-=======
-        match self.0.into_iter().find(|arg| arg.short == Some(short)) {
-            Some(arg) => Ok(arg),
-            None => Err(ParseError::UnknownShortArgument { attempt: short }),
->>>>>>> 7f717c3a
         }
     }
 
     fn lookup_long<'b>(&self, long: &'b OsStr) -> Result<&Arg, ParseError> {
-<<<<<<< HEAD
         match self.0.iter().find(|arg| arg.long == long) {
             Some(arg)  => Ok(arg),
             None       => Err(ParseError::UnknownArgument { attempt: long.to_os_string() })
-=======
-        match self.0.into_iter().find(|arg| arg.long == long) {
-            Some(arg) => Ok(arg),
-            None => Err(ParseError::UnknownArgument {
-                attempt: long.to_os_string(),
-            }),
->>>>>>> 7f717c3a
         }
     }
 }
@@ -416,10 +341,10 @@
 #[derive(PartialEq, Debug)]
 pub struct Matches<'args> {
     /// The flags that were parsed from the user’s input.
-    pub flags: MatchedFlags,
+    pub flags: MatchedFlags<'args> ,
 
     /// All the strings that weren’t matched as arguments, as well as anything
-    /// after the special “--” string.
+    /// after the special "--" string.
     pub frees: Vec<&'args OsStr>,
 }
 
@@ -431,7 +356,7 @@
     /// Long and short arguments need to be kept in the same vector because
     /// we usually want the one nearest the end to count, and to know this,
     /// we need to know where they are in relation to one another.
-    flags: Vec<(Flag, Option<OsString>)>,
+    flags: Vec<(Flag, Option<&'args OsStr>)>,
 
     /// Whether to check for duplicate or redundant arguments.
     strictness: Strictness,
@@ -441,11 +366,7 @@
     /// Whether the given argument was specified.
     /// Returns `true` if it was, `false` if it wasn’t, and an error in
     /// strict mode if it was specified more than once.
-<<<<<<< HEAD
     pub fn has(&self, arg: &'static Arg) -> Result<bool, OptionsError> {
-=======
-    pub fn has(&self, arg: &'static Arg) -> Result<bool, Misfire> {
->>>>>>> 7f717c3a
         self.has_where(|flag| flag.matches(arg))
             .map(|flag| flag.is_some())
     }
@@ -455,7 +376,6 @@
     /// argument satisfy the predicate.
     ///
     /// You’ll have to test the resulting flag to see which argument it was.
-<<<<<<< HEAD
     pub fn has_where<P>(&self, predicate: P) -> Result<Option<&Flag>, OptionsError>
     where P: Fn(&Flag) -> bool {
         if self.is_strict() {
@@ -468,32 +388,6 @@
         }
         else {
             Ok(self.has_where_any(predicate))
-=======
-    pub fn has_where<P>(&self, predicate: P) -> Result<Option<&Flag>, Misfire>
-    where
-        P: Fn(&Flag) -> bool,
-    {
-        if self.is_strict() {
-            let all = self
-                .flags
-                .iter()
-                .filter(|tuple| tuple.1.is_none() && predicate(&tuple.0))
-                .collect::<Vec<_>>();
-
-            if all.len() < 2 {
-                Ok(all.first().map(|t| &t.0))
-            } else {
-                Err(Misfire::Duplicate(all[0].0.clone(), all[1].0.clone()))
-            }
-        } else {
-            let any = self
-                .flags
-                .iter()
-                .rev()
-                .find(|tuple| tuple.1.is_none() && predicate(&tuple.0))
-                .map(|tuple| &tuple.0);
-            Ok(any)
->>>>>>> 7f717c3a
         }
     }
 
@@ -515,11 +409,7 @@
     /// Returns the value of the given argument if it was specified, nothing
     /// if it wasn’t, and an error in strict mode if it was specified more
     /// than once.
-<<<<<<< HEAD
     pub fn get(&self, arg: &'static Arg) -> Result<Option<&OsStr>, OptionsError> {
-=======
-    pub fn get(&self, arg: &'static Arg) -> Result<Option<OsString>, Misfire> {
->>>>>>> 7f717c3a
         self.get_where(|flag| flag.matches(arg))
     }
 
@@ -528,7 +418,6 @@
     /// multiple arguments matched the predicate.
     ///
     /// It’s not possible to tell which flag the value belonged to from this.
-<<<<<<< HEAD
     pub fn get_where<P>(&self, predicate: P) -> Result<Option<&OsStr>, OptionsError>
     where P: Fn(&Flag) -> bool {
         if self.is_strict() {
@@ -543,31 +432,6 @@
             let found = self.flags.iter().rev()
                             .find(|tuple| tuple.1.is_some() && predicate(&tuple.0))
                             .map(|tuple| tuple.1.unwrap());
-=======
-    pub fn get_where<P>(&self, predicate: P) -> Result<Option<OsString>, Misfire>
-    where
-        P: Fn(&Flag) -> bool,
-    {
-        if self.is_strict() {
-            let those = self
-                .flags
-                .iter()
-                .filter(|tuple| tuple.1.is_some() && predicate(&tuple.0))
-                .collect::<Vec<_>>();
-
-            if those.len() < 2 {
-                Ok(those.first().cloned().map(|t| t.clone().1.unwrap()))
-            } else {
-                Err(Misfire::Duplicate(those[0].0.clone(), those[1].0.clone()))
-            }
-        } else {
-            let found = self
-                .flags
-                .iter()
-                .rev()
-                .find(|tuple| tuple.1.is_some() && predicate(&tuple.0))
-                .map(|tuple| tuple.clone().1.unwrap());
->>>>>>> 7f717c3a
             Ok(found)
         }
     }
@@ -631,70 +495,35 @@
         let (before, after) = bytes.split_at(index);
 
         // The after string contains the = that we need to remove.
-<<<<<<< HEAD
         if ! before.is_empty() && after.len() >= 2 {
             return Some((OsStr::from_bytes(before),
                          OsStr::from_bytes(&after[1..])))
-=======
-        if !before.is_empty() && after.len() >= 2 {
-            return Some((
-                OsStringBytes::from_bytes(before).unwrap(),
-                OsStringBytes::from_bytes(&after[1..]).unwrap(),
-            ));
->>>>>>> 7f717c3a
         }
     }
 
     None
 }
 
-<<<<<<< HEAD
 
 #[cfg(test)]
 mod split_test {
     use super::split_on_equals;
     use std::ffi::{OsStr, OsString};
-=======
-/// Creates an `OSString` (used in tests)
-#[cfg(test)]
-fn os(input: &'static str) -> OsString {
-    let mut os = OsString::new();
-    os.push(input);
-    os
-}
-
-#[cfg(test)]
-mod split_test {
-    use std::borrow::Cow;
-
-    use super::{os, split_on_equals};
->>>>>>> 7f717c3a
 
     macro_rules! test_split {
         ($name:ident: $input:expr => None) => {
             #[test]
             fn $name() {
-<<<<<<< HEAD
                 assert_eq!(split_on_equals(&OsString::from($input)),
                            None);
-=======
-                assert_eq!(split_on_equals(&Cow::from(os($input))), None);
->>>>>>> 7f717c3a
             }
         };
 
         ($name:ident: $input:expr => $before:expr, $after:expr) => {
             #[test]
             fn $name() {
-<<<<<<< HEAD
                 assert_eq!(split_on_equals(&OsString::from($input)),
                            Some((OsStr::new($before), OsStr::new($after))));
-=======
-                assert_eq!(
-                    split_on_equals(&Cow::from(os($input))),
-                    Some((os($before), os($after)))
-                );
->>>>>>> 7f717c3a
             }
         };
     }
@@ -715,47 +544,24 @@
 mod parse_test {
     use super::*;
 
-<<<<<<< HEAD
-=======
-    pub fn os(input: &'static str) -> OsString {
-        let mut os = OsString::new();
-        os.push(input);
-        os
-    }
-
->>>>>>> 7f717c3a
     macro_rules! test {
         ($name:ident: $inputs:expr => frees: $frees:expr, flags: $flags:expr) => {
             #[test]
             fn $name() {
-<<<<<<< HEAD
 
                 let inputs: &[&'static str] = $inputs.as_ref();
                 let inputs = inputs.iter().map(OsStr::new);
-=======
-                // Annoyingly the input &strs need to be converted to OsStrings
-                let inputs: Vec<OsString> = $inputs.as_ref().into_iter().map(|&o| os(o)).collect();
->>>>>>> 7f717c3a
 
                 let frees: &[&'static str] = $frees.as_ref();
                 let frees  = frees.iter().map(OsStr::new).collect();
 
                 let flags = <[_]>::into_vec(Box::new($flags));
 
-<<<<<<< HEAD
                 let strictness = Strictness::UseLastArguments;  // this isn’t even used
                 let got = Args(TEST_ARGS).parse(inputs, strictness);
                 let flags = MatchedFlags { flags, strictness };
 
                 let expected = Ok(Matches { frees, flags });
-=======
-                let strictness = Strictness::UseLastArguments; // this isn’t even used
-                let got = Args(TEST_ARGS).parse(inputs.iter(), strictness);
-                let expected = Ok(Matches {
-                    frees,
-                    flags: MatchedFlags { flags, strictness },
-                });
->>>>>>> 7f717c3a
                 assert_eq!(got, expected);
             }
         };
@@ -765,17 +571,7 @@
             fn $name() {
                 use self::ParseError::*;
 
-<<<<<<< HEAD
                 let inputs = $inputs.iter().map(OsStr::new);
-=======
-                let strictness = Strictness::UseLastArguments; // this isn’t even used
-                let bits = $inputs
-                    .as_ref()
-                    .into_iter()
-                    .map(|&o| os(o))
-                    .collect::<Vec<OsString>>();
-                let got = Args(TEST_ARGS).parse(bits.iter(), strictness);
->>>>>>> 7f717c3a
 
                 let strictness = Strictness::UseLastArguments;  // this isn’t even used
                 let got = Args(TEST_ARGS).parse(inputs, strictness);
@@ -916,13 +712,8 @@
 
     #[test]
     fn rightmost_count() {
-<<<<<<< HEAD
         let everything = OsString::from("everything");
         let nothing    = OsString::from("nothing");
-=======
-        let everything = os("everything");
-        let nothing = os("nothing");
->>>>>>> 7f717c3a
 
         let flags = MatchedFlags {
             flags: vec![
