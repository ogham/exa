--- conflicted
+++ resolved
@@ -7,9 +7,9 @@
 use datetime::TimeZone;
 use zoneinfo_compiled::{CompiledData, Result as TZResult};
 
-<<<<<<< HEAD
 use lazy_static::lazy_static;
 use log::*;
+#[cfg(unix)]
 use users::UsersCache;
 
 use crate::fs::{File, fields as f};
@@ -19,21 +19,6 @@
 use crate::output::time::TimeFormat;
 use crate::theme::Theme;
 
-=======
-use locale;
-
-use log::debug;
-
-#[cfg(unix)]
-use users::UsersCache;
-
-use crate::fs::feature::git::GitCache;
-use crate::fs::{fields as f, File};
-use crate::output::cell::TextCell;
-use crate::output::render::TimeRender;
-use crate::output::time::TimeFormat;
-use crate::style::Colours;
->>>>>>> 7f717c3a
 
 /// Options for displaying a table.
 #[derive(PartialEq, Debug)]
@@ -165,7 +150,7 @@
 
 impl Column {
     /// Get the alignment this column should use.
-<<<<<<< HEAD
+    #[cfg(unix)]
     pub fn alignment(self) -> Alignment {
         match self {
             Self::FileSize   |
@@ -174,17 +159,6 @@
             Self::Blocks     |
             Self::GitStatus  => Alignment::Right,
             _                => Alignment::Left,
-=======
-    #[cfg(unix)]
-    pub fn alignment(&self) -> Alignment {
-        match *self {
-            Column::FileSize
-            | Column::HardLinks
-            | Column::Inode
-            | Column::Blocks
-            | Column::GitStatus => Alignment::Right,
-            _ => Alignment::Left,
->>>>>>> 7f717c3a
         }
     }
     #[cfg(windows)]
@@ -198,39 +172,25 @@
 
     /// Get the text that should be printed at the top, when the user elects
     /// to have a header row printed.
-<<<<<<< HEAD
     pub fn header(self) -> &'static str {
         match self {
+            #[cfg(unix)]
             Self::Permissions   => "Permissions",
             Self::FileSize      => "Size",
+            #[cfg(unix)]
             Self::Timestamp(t)  => t.header(),
+            #[cfg(unix)]
             Self::Blocks        => "Blocks",
+            #[cfg(unix)]
             Self::User          => "User",
+            #[cfg(unix)]
             Self::Group         => "Group",
+            #[cfg(unix)]
             Self::HardLinks     => "Links",
+            #[cfg(unix)]
             Self::Inode         => "inode",
             Self::GitStatus     => "Git",
             Self::Octal         => "Octal",
-=======
-    pub fn header(&self) -> &'static str {
-        match *self {
-            #[cfg(unix)]
-            Column::Permissions => "Permissions",
-            Column::FileSize => "Size",
-            #[cfg(unix)]
-            Column::Timestamp(t) => t.header(),
-            #[cfg(unix)]
-            Column::Blocks => "Blocks",
-            #[cfg(unix)]
-            Column::User => "User",
-            #[cfg(unix)]
-            Column::Group => "Group",
-            #[cfg(unix)]
-            Column::HardLinks => "Links",
-            #[cfg(unix)]
-            Column::Inode => "inode",
-            Column::GitStatus => "Git",
->>>>>>> 7f717c3a
         }
     }
 }
@@ -278,17 +238,10 @@
     /// Returns the text to use for a column’s heading in the columns output.
     pub fn header(self) -> &'static str {
         match self {
-<<<<<<< HEAD
             Self::Modified  => "Date Modified",
             Self::Changed   => "Date Changed",
             Self::Accessed  => "Date Accessed",
             Self::Created   => "Date Created",
-=======
-            TimeType::Modified => "Date Modified",
-            TimeType::Changed => "Date Changed",
-            TimeType::Accessed => "Date Accessed",
-            TimeType::Created => "Date Created",
->>>>>>> 7f717c3a
         }
     }
 }
@@ -310,7 +263,6 @@
 impl Default for TimeTypes {
     /// By default, display just the ‘modified’ time. This is the most
     /// common option, which is why it has this shorthand.
-<<<<<<< HEAD
     fn default() -> Self {
         Self {
             modified: true,
@@ -321,19 +273,6 @@
     }
 }
 
-
-=======
-    fn default() -> TimeTypes {
-        TimeTypes {
-            modified: true,
-            changed: false,
-            accessed: false,
-            created: false,
-        }
-    }
-}
-
->>>>>>> 7f717c3a
 /// The **environment** struct contains any data that could change between
 /// running instances of exa, depending on the user’s computer’s configuration.
 ///
@@ -352,12 +291,8 @@
 }
 
 impl Environment {
-<<<<<<< HEAD
+    #[cfg(unix)]
     pub fn lock_users(&self) -> MutexGuard<'_, UsersCache> {
-=======
-    #[cfg(unix)]
-    pub fn lock_users(&self) -> MutexGuard<UsersCache> {
->>>>>>> 7f717c3a
         self.users.lock().unwrap()
     }
 
@@ -372,26 +307,13 @@
             }
         };
 
-<<<<<<< HEAD
         let numeric = locale::Numeric::load_user_locale()
                              .unwrap_or_else(|_| locale::Numeric::english());
 
-        let users = Mutex::new(UsersCache::new());
-
-        Self { tz, numeric, users }
-=======
-        let numeric =
-            locale::Numeric::load_user_locale().unwrap_or_else(|_| locale::Numeric::english());
         #[cfg(unix)]
         let users = Mutex::new(UsersCache::new());
 
-        Environment {
-            tz,
-            numeric,
-            #[cfg(unix)]
-            users,
-        }
->>>>>>> 7f717c3a
+        Self { tz, numeric, #[cfg(unix)] users }
     }
 }
 
@@ -430,21 +352,12 @@
         let env = &*ENVIRONMENT;
 
         Table {
-<<<<<<< HEAD
             theme,
             widths,
             columns,
             git,
             env,
             time_format: options.time_format,
-=======
-            colours,
-            widths,
-            columns,
-            git,
-            env: &options.env,
-            time_format: &options.time_format,
->>>>>>> 7f717c3a
             size_format: options.size_format,
         }
     }
@@ -454,34 +367,17 @@
     }
 
     pub fn header_row(&self) -> Row {
-<<<<<<< HEAD
         let cells = self.columns.iter()
                         .map(|c| TextCell::paint_str(self.theme.ui.header, c.header()))
                         .collect();
-=======
-        let cells = self
-            .columns
-            .iter()
-            .map(|c| TextCell::paint_str(self.colours.header, c.header()))
-            .collect();
->>>>>>> 7f717c3a
 
         Row { cells }
     }
 
-<<<<<<< HEAD
     pub fn row_for_file(&self, file: &File<'_>, xattrs: bool) -> Row {
         let cells = self.columns.iter()
                         .map(|c| self.display(file, *c, xattrs))
                         .collect();
-=======
-    pub fn row_for_file(&self, file: &File, xattrs: bool) -> Row {
-        let cells = self
-            .columns
-            .iter()
-            .map(|c| self.display(file, c, xattrs))
-            .collect();
->>>>>>> 7f717c3a
 
         Row { cells }
     }
@@ -499,77 +395,38 @@
         }
     }
 
-<<<<<<< HEAD
     fn octal_permissions(&self, file: &File<'_>) -> f::OctalPermissions {
         f::OctalPermissions {
             permissions: file.permissions(),
-=======
-    fn display(&self, file: &File, column: &Column, xattrs: bool) -> TextCell {
-        use crate::output::table::TimeType::*;
-
-        match *column {
-            #[cfg(unix)]
-            Column::Permissions => self.permissions_plus(file, xattrs).render(self.colours),
-            Column::FileSize => {
-                file.size()
-                    .render(self.colours, self.size_format, &self.env.numeric)
-            }
-            #[cfg(unix)]
-            Column::HardLinks => file.links().render(self.colours, &self.env.numeric),
-            #[cfg(unix)]
-            Column::Inode => file.inode().render(self.colours.inode),
-            #[cfg(unix)]
-            Column::Blocks => file.blocks().render(self.colours),
-            #[cfg(unix)]
-            Column::User => file.user().render(self.colours, &*self.env.lock_users()),
-            #[cfg(unix)]
-            Column::Group => file.group().render(self.colours, &*self.env.lock_users()),
-            Column::GitStatus => self.git_status(file).render(self.colours),
-
-            #[cfg(unix)]
-            Column::Timestamp(Modified) => {
-                file.modified_time()
-                    .render(self.colours.date, &self.env.tz, &self.time_format)
-            }
-            #[cfg(unix)]
-            Column::Timestamp(Changed) => {
-                file.changed_time()
-                    .render(self.colours.date, &self.env.tz, &self.time_format)
-            }
-            #[cfg(unix)]
-            Column::Timestamp(Created) => {
-                file.created_time()
-                    .render(self.colours.date, &self.env.tz, &self.time_format)
-            }
-            #[cfg(unix)]
-            Column::Timestamp(Accessed) => {
-                file.accessed_time()
-                    .render(self.colours.date, &self.env.tz, &self.time_format)
-            }
->>>>>>> 7f717c3a
         }
     }
 
     fn display(&self, file: &File<'_>, column: Column, xattrs: bool) -> TextCell {
         match column {
+            #[cfg(unix)]
             Column::Permissions => {
                 self.permissions_plus(file, xattrs).render(self.theme)
             }
             Column::FileSize => {
                 file.size().render(self.theme, self.size_format, &self.env.numeric)
             }
+            #[cfg(unix)]
             Column::HardLinks => {
                 file.links().render(self.theme, &self.env.numeric)
             }
+            #[cfg(unix)]
             Column::Inode => {
                 file.inode().render(self.theme.ui.inode)
             }
+            #[cfg(unix)]
             Column::Blocks => {
                 file.blocks().render(self.theme)
             }
+            #[cfg(unix)]
             Column::User => {
                 file.user().render(self.theme, &*self.env.lock_users())
             }
+            #[cfg(unix)]
             Column::Group => {
                 file.group().render(self.theme, &*self.env.lock_users())
             }
@@ -631,10 +488,6 @@
     }
 }
 
-<<<<<<< HEAD
-
-=======
->>>>>>> 7f717c3a
 pub struct TableWidths(Vec<usize>);
 
 impl Deref for TableWidths {
@@ -646,13 +499,8 @@
 }
 
 impl TableWidths {
-<<<<<<< HEAD
     pub fn zero(count: usize) -> Self {
         Self(vec![0; count])
-=======
-    pub fn zero(count: usize) -> TableWidths {
-        TableWidths(vec![0; count])
->>>>>>> 7f717c3a
     }
 
     pub fn add_widths(&mut self, row: &Row) {
