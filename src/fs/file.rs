//! Files, and methods and fields to access their metadata.

use std::io::Error as IOError;
use std::io::Result as IOResult;
use std::os::unix::fs::{MetadataExt, PermissionsExt, FileTypeExt};
use std::path::{Path, PathBuf};
use std::time::{UNIX_EPOCH, Duration};

use log::{debug, error};

<<<<<<< HEAD
use MOUNT_POINTS;
=======
use crate::fs::dir::Dir;
use crate::fs::fields as f;
>>>>>>> 78ba0b89

/// A **File** is a wrapper around one of Rust's Path objects, along with
/// associated data about the file.
///
/// Each file is definitely going to have its filename displayed at least
/// once, have its file extension extracted at least once, and have its metadata
/// information queried at least once, so it makes sense to do all this at the
/// start and hold on to all the information.
pub struct File<'dir> {

    /// The filename portion of this file’s path, including the extension.
    ///
    /// This is used to compare against certain filenames (such as checking if
    /// it’s “Makefile” or something) and to highlight only the filename in
    /// colour when displaying the path.
    pub name: String,

    /// The file’s name’s extension, if present, extracted from the name.
    ///
    /// This is queried many times over, so it’s worth caching it.
    pub ext: Option<String>,

    /// The path that begat this file.
    ///
    /// Even though the file’s name is extracted, the path needs to be kept
    /// around, as certain operations involve looking up the file’s absolute
    /// location (such as searching for compiled files) or using its original
    /// path (following a symlink).
    pub path: PathBuf,

    /// A cached `metadata` (`stat`) call for this file.
    ///
    /// This too is queried multiple times, and is *not* cached by the OS, as
    /// it could easily change between invocations — but exa is so short-lived
    /// it's better to just cache it.
    pub metadata: std::fs::Metadata,

    /// A reference to the directory that contains this file, if any.
    ///
    /// Filenames that get passed in on the command-line directly will have no
    /// parent directory reference — although they technically have one on the
    /// filesystem, we’ll never need to look at it, so it’ll be `None`.
    /// However, *directories* that get passed in will produce files that
    /// contain a reference to it, which is used in certain operations (such
    /// as looking up compiled files).
    pub parent_dir: Option<&'dir Dir>,

    /// Whether this is one of the two `--all all` directories, `.` and `..`.
    ///
    /// Unlike all other entries, these are not returned as part of the
    /// directory's children, and are in fact added specifically by exa; this
    /// means that they should be skipped when recursing.
    pub is_all_all: bool,
}

impl<'dir> File<'dir> {
    pub fn from_args<PD, FN>(path: PathBuf, parent_dir: PD, filename: FN) -> IOResult<File<'dir>>
    where PD: Into<Option<&'dir Dir>>,
          FN: Into<Option<String>>
    {
        let parent_dir = parent_dir.into();
        let name       = filename.into().unwrap_or_else(|| File::filename(&path));
        let ext        = File::ext(&path);

        debug!("Statting file {:?}", &path);
        let metadata   = std::fs::symlink_metadata(&path)?;
        let is_all_all = false;

        Ok(File { path, parent_dir, metadata, ext, name, is_all_all })
    }

    pub fn new_aa_current(parent_dir: &'dir Dir) -> IOResult<File<'dir>> {
        let path       = parent_dir.path.to_path_buf();
        let ext        = File::ext(&path);

        debug!("Statting file {:?}", &path);
        let metadata   = std::fs::symlink_metadata(&path)?;
        let is_all_all = true;

        Ok(File { path, parent_dir: Some(parent_dir), metadata, ext, name: ".".to_string(), is_all_all })
    }

    pub fn new_aa_parent(path: PathBuf, parent_dir: &'dir Dir) -> IOResult<File<'dir>> {
        let ext        = File::ext(&path);

        debug!("Statting file {:?}", &path);
        let metadata   = std::fs::symlink_metadata(&path)?;
        let is_all_all = true;

        Ok(File { path, parent_dir: Some(parent_dir), metadata, ext, name: "..".to_string(), is_all_all })
    }

    /// A file’s name is derived from its string. This needs to handle directories
    /// such as `/` or `..`, which have no `file_name` component. So instead, just
    /// use the last component as the name.
    pub fn filename(path: &Path) -> String {
        if let Some(back) = path.components().next_back() {
            back.as_os_str().to_string_lossy().to_string()
        }
        else {
            // use the path as fallback
            error!("Path {:?} has no last component", path);
            path.display().to_string()
        }
    }

    /// Extract an extension from a file path, if one is present, in lowercase.
    ///
    /// The extension is the series of characters after the last dot. This
    /// deliberately counts dotfiles, so the “.git” folder has the extension “git”.
    ///
    /// ASCII lowercasing is used because these extensions are only compared
    /// against a pre-compiled list of extensions which are known to only exist
    /// within ASCII, so it’s alright.
    fn ext(path: &Path) -> Option<String> {
        let name = path.file_name().map(|f| f.to_string_lossy().to_string())?;

        name.rfind('.').map(|p| name[p+1..].to_ascii_lowercase())
    }

    /// Whether this file is a directory on the filesystem.
    pub fn is_directory(&self) -> bool {
        self.metadata.is_dir()
    }

    /// Whether this file is a directory, or a symlink pointing to a directory.
    pub fn points_to_directory(&self) -> bool {
        if self.is_directory() {
            return true;
        }

        if self.is_link() {
            let target = self.link_target();
            if let FileTarget::Ok(target) = target {
                return target.points_to_directory();
            }
        }

        false
    }

    /// If this file is a directory on the filesystem, then clone its
    /// `PathBuf` for use in one of our own `Dir` values, and read a list of
    /// its contents.
    ///
    /// Returns an IO error upon failure, but this shouldn’t be used to check
    /// if a `File` is a directory or not! For that, just use `is_directory()`.
    pub fn to_dir(&self) -> IOResult<Dir> {
        Dir::read_dir(self.path.clone())
    }

    /// Whether this file is a regular file on the filesystem — that is, not a
    /// directory, a link, or anything else treated specially.
    pub fn is_file(&self) -> bool {
        self.metadata.is_file()
    }

    /// Whether this file is both a regular file *and* executable for the
    /// current user. An executable file has a different purpose from an
    /// executable directory, so they should be highlighted differently.
    pub fn is_executable_file(&self) -> bool {
        let bit = modes::USER_EXECUTE;
        self.is_file() && (self.metadata.permissions().mode() & bit) == bit
    }

    /// Whether this file is a symlink on the filesystem.
    pub fn is_link(&self) -> bool {
        self.metadata.file_type().is_symlink()
    }

    /// Whether this file is a named pipe on the filesystem.
    pub fn is_pipe(&self) -> bool {
        self.metadata.file_type().is_fifo()
    }

    /// Whether this file is a char device on the filesystem.
    pub fn is_char_device(&self) -> bool {
        self.metadata.file_type().is_char_device()
    }

    /// Whether this file is a block device on the filesystem.
    pub fn is_block_device(&self) -> bool {
        self.metadata.file_type().is_block_device()
    }

    /// Whether this file is a socket on the filesystem.
    pub fn is_socket(&self) -> bool {
        self.metadata.file_type().is_socket()
    }

    // Whether this file is a btrfs subvolume
    pub fn is_subvolume(&self) -> bool {
        if self.is_directory() && (self.metadata.ino() == 2 || self.metadata.ino() == 256) {
            // inode numbers look like the file is a subvolume, unwind its
            // path to see whether it's on a btrfs volume
            let mut ancestors: Vec<PathBuf> = Vec::new();
            for ancestor in self.path.ancestors() {
                ancestors.push(ancestor.to_path_buf());
            }
            ancestors.reverse();

            let mut is_on_btrfs = false;
            // Start at / and work downwards
            for ancestor in ancestors {
                for mount_point in MOUNT_POINTS.iter() {
                    let mount_path = &mount_point.0;
                    let fs_type = &mount_point.1;
                    if ancestor.eq(mount_path) {
                        if "btrfs".eq(fs_type) {
                            is_on_btrfs = true;
                        } else {
                            is_on_btrfs = false;
                        }
                    }
                }
            }
            return is_on_btrfs;
        }
        return false;
    }

    // Whether this file is a mount point
    pub fn is_mount_point(&self) -> bool {
        if self.is_directory() {
            for mount_point in MOUNT_POINTS.iter() {
                let mount_path = &mount_point.0;
                if self.path.eq(mount_path) {
                    return true;
                }
            }
        }
        return false;
    }

    // The filesystem device and type for a mount point
    pub fn mount_point_info(&self) -> (Option<PathBuf>, Option<String>, Option<String>) {
        if self.is_mount_point() {
            for mount_point in MOUNT_POINTS.iter() {
                let mount_path = &mount_point.0;
                let fs_type = &mount_point.1;
                let fs_name = &mount_point.2;
                if self.path.eq(mount_path) {
                    return (Some(mount_path.to_path_buf()), Some(fs_type.to_string()), Some(fs_name.to_string()));
                }
            }
        }
        return (None, None, None);
    }

    /// Re-prefixes the path pointed to by this file, if it’s a symlink, to
    /// make it an absolute path that can be accessed from whichever
    /// directory exa is being run from.
    fn reorient_target_path(&self, path: &Path) -> PathBuf {
        if path.is_absolute() {
            path.to_path_buf()
        }
        else if let Some(dir) = self.parent_dir {
            dir.join(&*path)
        }
        else if let Some(parent) = self.path.parent() {
            parent.join(&*path)
        }
        else {
            self.path.join(&*path)
        }
    }

    /// Again assuming this file is a symlink, follows that link and returns
    /// the result of following it.
    ///
    /// For a working symlink that the user is allowed to follow,
    /// this will be the `File` object at the other end, which can then have
    /// its name, colour, and other details read.
    ///
    /// For a broken symlink, returns where the file *would* be, if it
    /// existed. If this file cannot be read at all, returns the error that
    /// we got when we tried to read it.
    pub fn link_target(&self) -> FileTarget<'dir> {

        // We need to be careful to treat the path actually pointed to by
        // this file — which could be absolute or relative — to the path
        // we actually look up and turn into a `File` — which needs to be
        // absolute to be accessible from any directory.
        debug!("Reading link {:?}", &self.path);
        let path = match std::fs::read_link(&self.path) {
            Ok(p)   => p,
            Err(e)  => return FileTarget::Err(e),
        };

        let absolute_path = self.reorient_target_path(&path);

        // Use plain `metadata` instead of `symlink_metadata` - we *want* to
        // follow links.
        match std::fs::metadata(&absolute_path) {
            Ok(metadata) => {
                let ext  = File::ext(&path);
                let name = File::filename(&path);
                FileTarget::Ok(Box::new(File { parent_dir: None, path, ext, metadata, name, is_all_all: false }))
            }
            Err(e) => {
                error!("Error following link {:?}: {:#?}", &path, e);
                FileTarget::Broken(path)
            }
        }
    }

    /// This file’s number of hard links.
    ///
    /// It also reports whether this is both a regular file, and a file with
    /// multiple links. This is important, because a file with multiple links
    /// is uncommon, while you come across directories and other types
    /// with multiple links much more often. Thus, it should get highlighted
    /// more attentively.
    pub fn links(&self) -> f::Links {
        let count = self.metadata.nlink();

        f::Links {
            count,
            multiple: self.is_file() && count > 1,
        }
    }

    /// This file's inode.
    pub fn inode(&self) -> f::Inode {
        f::Inode(self.metadata.ino())
    }

    /// This file's number of filesystem blocks.
    ///
    /// (Not the size of each block, which we don't actually report on)
    pub fn blocks(&self) -> f::Blocks {
        if self.is_file() || self.is_link() {
            f::Blocks::Some(self.metadata.blocks())
        }
        else {
            f::Blocks::None
        }
    }

    /// The ID of the user that own this file.
    pub fn user(&self) -> f::User {
        f::User(self.metadata.uid())
    }

    /// The ID of the group that owns this file.
    pub fn group(&self) -> f::Group {
        f::Group(self.metadata.gid())
    }

    /// This file’s size, if it’s a regular file.
    ///
    /// For directories, no size is given. Although they do have a size on
    /// some filesystems, I’ve never looked at one of those numbers and gained
    /// any information from it. So it’s going to be hidden instead.
    ///
    /// Block and character devices return their device IDs, because they
    /// usually just have a file size of zero.
    pub fn size(&self) -> f::Size {
        if self.is_directory() {
            f::Size::None
        }
        else if self.is_char_device() || self.is_block_device() {
            let dev = self.metadata.rdev();
            f::Size::DeviceIDs(f::DeviceIDs {
                major: (dev / 256) as u8,
                minor: (dev % 256) as u8,
            })
        }
        else {
            f::Size::Some(self.metadata.len())
        }
    }

    /// This file’s last modified timestamp.
    /// If the file's time is invalid, assume it was modified today
    pub fn modified_time(&self) -> Duration {
        match self.metadata.modified() {
            Ok(system_time) => system_time.duration_since(UNIX_EPOCH).unwrap(),
            Err(_) => Duration::new(0, 0),
        }
    }

    /// This file’s last changed timestamp.
    pub fn changed_time(&self) -> Duration {
        Duration::new(self.metadata.ctime() as u64, self.metadata.ctime_nsec() as u32)
    }

    /// This file’s last accessed timestamp.
    /// If the file's time is invalid, assume it was accessed today
    pub fn accessed_time(&self) -> Duration {
        match self.metadata.accessed() {
            Ok(system_time) => system_time.duration_since(UNIX_EPOCH).unwrap(),
            Err(_) => Duration::new(0, 0),
        }
    }

    /// This file’s created timestamp.
    /// If the file's time is invalid, assume it was created today
    pub fn created_time(&self) -> Duration {
        match self.metadata.created() {
            Ok(system_time) => system_time.duration_since(UNIX_EPOCH).unwrap(),
            Err(_) => Duration::new(0, 0),
        }
    }

    /// This file’s ‘type’.
    ///
    /// This is used a the leftmost character of the permissions column.
    /// The file type can usually be guessed from the colour of the file, but
    /// ls puts this character there.
    pub fn type_char(&self) -> f::Type {
        if self.is_file() {
            f::Type::File
        }
        else if self.is_subvolume() {
            f::Type::Subvolume
        }
        else if self.is_directory() {
            f::Type::Directory
        }
        else if self.is_pipe() {
            f::Type::Pipe
        }
        else if self.is_link() {
            f::Type::Link
        }
        else if self.is_char_device() {
            f::Type::CharDevice
        }
        else if self.is_block_device() {
            f::Type::BlockDevice
        }
        else if self.is_socket() {
            f::Type::Socket
        }
        else {
            f::Type::Special
        }
    }

    /// This file’s permissions, with flags for each bit.
    pub fn permissions(&self) -> f::Permissions {
        let bits = self.metadata.mode();
        let has_bit = |bit| { bits & bit == bit };

        f::Permissions {
            user_read:      has_bit(modes::USER_READ),
            user_write:     has_bit(modes::USER_WRITE),
            user_execute:   has_bit(modes::USER_EXECUTE),

            group_read:     has_bit(modes::GROUP_READ),
            group_write:    has_bit(modes::GROUP_WRITE),
            group_execute:  has_bit(modes::GROUP_EXECUTE),

            other_read:     has_bit(modes::OTHER_READ),
            other_write:    has_bit(modes::OTHER_WRITE),
            other_execute:  has_bit(modes::OTHER_EXECUTE),

            sticky:         has_bit(modes::STICKY),
            setgid:         has_bit(modes::SETGID),
            setuid:         has_bit(modes::SETUID),
        }
    }

    /// Whether this file’s extension is any of the strings that get passed in.
    ///
    /// This will always return `false` if the file has no extension.
    pub fn extension_is_one_of(&self, choices: &[&str]) -> bool {
        match self.ext {
            Some(ref ext)  => choices.contains(&&ext[..]),
            None           => false,
        }
    }

    /// Whether this file's name, including extension, is any of the strings
    /// that get passed in.
    pub fn name_is_one_of(&self, choices: &[&str]) -> bool {
        choices.contains(&&self.name[..])
    }
}


impl<'a> AsRef<File<'a>> for File<'a> {
    fn as_ref(&self) -> &File<'a> {
        self
    }
}


/// The result of following a symlink.
pub enum FileTarget<'dir> {

    /// The symlink pointed at a file that exists.
    Ok(Box<File<'dir>>),

    /// The symlink pointed at a file that does not exist. Holds the path
    /// where the file would be, if it existed.
    Broken(PathBuf),

    /// There was an IO error when following the link. This can happen if the
    /// file isn’t a link to begin with, but also if, say, we don’t have
    /// permission to follow it.
    Err(IOError),

    // Err is its own variant, instead of having the whole thing be inside an
    // `IOResult`, because being unable to follow a symlink is not a serious
    // error -- we just display the error message and move on.
}

impl<'dir> FileTarget<'dir> {

    /// Whether this link doesn’t lead to a file, for whatever reason. This
    /// gets used to determine how to highlight the link in grid views.
    pub fn is_broken(&self) -> bool {
        match *self {
            FileTarget::Ok(_)                           => false,
            FileTarget::Broken(_) | FileTarget::Err(_)  => true,
        }
    }
}


/// More readable aliases for the permission bits exposed by libc.
#[allow(trivial_numeric_casts)]
mod modes {
    use libc;

    pub type Mode = u32;
    // The `libc::mode_t` type’s actual type varies, but the value returned
    // from `metadata.permissions().mode()` is always `u32`.

    pub const USER_READ: Mode     = libc::S_IRUSR as Mode;
    pub const USER_WRITE: Mode    = libc::S_IWUSR as Mode;
    pub const USER_EXECUTE: Mode  = libc::S_IXUSR as Mode;

    pub const GROUP_READ: Mode    = libc::S_IRGRP as Mode;
    pub const GROUP_WRITE: Mode   = libc::S_IWGRP as Mode;
    pub const GROUP_EXECUTE: Mode = libc::S_IXGRP as Mode;

    pub const OTHER_READ: Mode    = libc::S_IROTH as Mode;
    pub const OTHER_WRITE: Mode   = libc::S_IWOTH as Mode;
    pub const OTHER_EXECUTE: Mode = libc::S_IXOTH as Mode;

    pub const STICKY: Mode        = libc::S_ISVTX as Mode;
    pub const SETGID: Mode        = libc::S_ISGID as Mode;
    pub const SETUID: Mode        = libc::S_ISUID as Mode;
}


#[cfg(test)]
mod ext_test {
    use super::File;
    use std::path::Path;

    #[test]
    fn extension() {
        assert_eq!(Some("dat".to_string()), File::ext(Path::new("fester.dat")))
    }

    #[test]
    fn dotfile() {
        assert_eq!(Some("vimrc".to_string()), File::ext(Path::new(".vimrc")))
    }

    #[test]
    fn no_extension() {
        assert_eq!(None, File::ext(Path::new("jarlsberg")))
    }
}


#[cfg(test)]
mod filename_test {
    use super::File;
    use std::path::Path;

    #[test]
    fn file() {
        assert_eq!("fester.dat", File::filename(Path::new("fester.dat")))
    }

    #[test]
    fn no_path() {
        assert_eq!("foo.wha", File::filename(Path::new("/var/cache/foo.wha")))
    }

    #[test]
    fn here() {
        assert_eq!(".", File::filename(Path::new(".")))
    }

    #[test]
    fn there() {
        assert_eq!("..", File::filename(Path::new("..")))
    }

    #[test]
    fn everywhere() {
        assert_eq!("..", File::filename(Path::new("./..")))
    }

    #[test]
    fn topmost() {
        assert_eq!("/", File::filename(Path::new("/")))
    }
}<|MERGE_RESOLUTION|>--- conflicted
+++ resolved
@@ -8,12 +8,9 @@
 
 use log::{debug, error};
 
-<<<<<<< HEAD
 use MOUNT_POINTS;
-=======
 use crate::fs::dir::Dir;
 use crate::fs::fields as f;
->>>>>>> 78ba0b89
 
 /// A **File** is a wrapper around one of Rust's Path objects, along with
 /// associated data about the file.
