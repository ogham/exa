//! Filtering and sorting the list of files before displaying them.

use std::cmp::Ordering;
use std::iter::FromIterator;
#[cfg(unix)]
use std::os::unix::fs::MetadataExt;
use std::path::Path;

<<<<<<< HEAD
use crate::fs::DotFilter;
use crate::fs::File;

=======
use glob;
use natord;

use crate::fs::DotFilter;
use crate::fs::File;
>>>>>>> 7f717c3a

/// The **file filter** processes a list of files before displaying them to
/// the user, by removing files they don’t want to see, and putting the list
/// in the desired order.
///
/// Usually a user does not want to see *every* file in the list. The most
/// common case is to remove files starting with `.`, which are designated
/// as ‘hidden’ files.
///
/// The special files `.` and `..` files are not actually filtered out, but
/// need to be inserted into the list, in a special case.
///
/// The filter also governs sorting the list. After being filtered, pairs of
/// files are compared and sorted based on the result, with the sort field
/// performing the comparison.
#[derive(PartialEq, Debug, Clone)]
pub struct FileFilter {
    /// Whether directories should be listed first, and other types of file
    /// second. Some users prefer it like this.
    pub list_dirs_first: bool,

    /// The metadata field to sort by.
    pub sort_field: SortField,

    /// Whether to reverse the sorting order. This would sort the largest
    /// files first, or files starting with Z, or the most-recently-changed
    /// ones, depending on the sort field.
    pub reverse: bool,

    /// Whether to only show directories.
    pub only_dirs: bool,

    /// Which invisible “dot” files to include when listing a directory.
    ///
    /// Files starting with a single “.” are used to determine “system” or
    /// “configuration” files that should not be displayed in a regular
    /// directory listing, and the directory entries “.” and “..” are
    /// considered extra-special.
    ///
    /// This came about more or less by a complete historical accident,
    /// when the original `ls` tried to hide `.` and `..`:
    /// https://plus.google.com/+RobPikeTheHuman/posts/R58WgWwN9jp
    ///
    ///   When one typed ls, however, these files appeared, so either Ken or
    ///   Dennis added a simple test to the program. It was in assembler then,
    ///   but the code in question was equivalent to something like this:
    ///      if (name[0] == '.') continue;
    ///   This statement was a little shorter than what it should have been,
    ///   which is:
    ///      if (strcmp(name, ".") == 0 || strcmp(name, "..") == 0) continue;
    ///   but hey, it was easy.
    ///
    ///   Two things resulted.
    ///
    ///   First, a bad precedent was set. A lot of other lazy programmers
    ///   introduced bugs by making the same simplification. Actual files
    ///   beginning with periods are often skipped when they should be counted.
    ///
    ///   Second, and much worse, the idea of a "hidden" or "dot" file was
    ///   created. As a consequence, more lazy programmers started dropping
    ///   files into everyone's home directory. I don't have all that much
    ///   stuff installed on the machine I'm using to type this, but my home
    ///   directory has about a hundred dot files and I don't even know what
    ///   most of them are or whether they're still needed. Every file name
    ///   evaluation that goes through my home directory is slowed down by
    ///   this accumulated sludge.
    pub dot_filter: DotFilter,

    /// Glob patterns to ignore. Any file name that matches *any* of these
    /// patterns won’t be displayed in the list.
    pub ignore_patterns: IgnorePatterns,

    /// Whether to ignore Git-ignored patterns.
    /// This is implemented completely separately from the actual Git
    /// repository scanning — a `.gitignore` file will still be scanned even
    /// if there’s no `.git` folder present.
    pub git_ignore: GitIgnore,
}

impl FileFilter {
    /// Remove every file in the given vector that does *not* pass the
    /// filter predicate for files found inside a directory.
    pub fn filter_child_files(&self, files: &mut Vec<File<'_>>) {
        files.retain(|f| ! self.ignore_patterns.is_ignored(&f.name));

        if self.only_dirs {
            files.retain(File::is_directory);
        }
    }

    /// Remove every file in the given vector that does *not* pass the
    /// filter predicate for file names specified on the command-line.
    ///
    /// The rules are different for these types of files than the other
    /// type because the ignore rules can be used with globbing. For
    /// example, running `exa -I='*.tmp' .vimrc` shouldn’t filter out the
    /// dotfile, because it’s been directly specified. But running
    /// `exa -I='*.ogg' music/*` should filter out the ogg files obtained
    /// from the glob, even though the globbing is done by the shell!
    pub fn filter_argument_files(&self, files: &mut Vec<File<'_>>) {
        files.retain(|f| {
            ! self.ignore_patterns.is_ignored(&f.name)
        });
    }

    /// Sort the files in the given vector based on the sort field option.
    pub fn sort_files<'a, F>(&self, files: &mut Vec<F>)
<<<<<<< HEAD
    where F: AsRef<File<'a>>
    {
        files.sort_by(|a, b| {
            self.sort_field.compare_files(a.as_ref(), b.as_ref())
        });
=======
    where
        F: AsRef<File<'a>>,
    {
        files.sort_by(|a, b| self.sort_field.compare_files(a.as_ref(), b.as_ref()));
>>>>>>> 7f717c3a

        if self.reverse {
            files.reverse();
        }

        if self.list_dirs_first {
            // This relies on the fact that `sort_by` is *stable*: it will keep
            // adjacent elements next to each other.
            files.sort_by(|a, b| {
<<<<<<< HEAD
                b.as_ref().points_to_directory()
=======
                b.as_ref()
                    .points_to_directory()
>>>>>>> 7f717c3a
                    .cmp(&a.as_ref().points_to_directory())
            });
        }
    }
}

/// User-supplied field to sort by.
#[derive(PartialEq, Debug, Copy, Clone)]
pub enum SortField {
    /// Don’t apply any sorting. This is usually used as an optimisation in
    /// scripts, where the order doesn’t matter.
    Unsorted,

    /// The file name. This is the default sorting.
    Name(SortCase),

    /// The file’s extension, with extensionless files being listed first.
    Extension(SortCase),

    /// The file’s size, in bytes.
    Size,

    /// The file’s inode, which usually corresponds to the order in which
    /// files were created on the filesystem, more or less.
    #[cfg(unix)]
    FileInode,

    /// The time the file was modified (the “mtime”).
    ///
    /// As this is stored as a Unix timestamp, rather than a local time
    /// instance, the time zone does not matter and will only be used to
    /// display the timestamps, not compare them.
    ModifiedDate,

    /// The time the file was accessed (the “atime”).
    ///
    /// Oddly enough, this field rarely holds the *actual* accessed time.
    /// Recording a read time means writing to the file each time it’s read
    /// slows the whole operation down, so many systems will only update the
    /// timestamp in certain circumstances. This has become common enough that
    /// it’s now expected behaviour!
    /// http://unix.stackexchange.com/a/8842
    AccessedDate,

    /// The time the file was changed (the “ctime”).
    ///
    /// This field is used to mark the time when a file’s metadata
    /// changed — its permissions, owners, or link count.
    ///
    /// In original Unix, this was, however, meant as creation time.
    /// https://www.bell-labs.com/usr/dmr/www/cacm.html
    #[cfg(unix)]
    ChangedDate,

    /// The time the file was created (the “btime” or “birthtime”).
    CreatedDate,

    /// The type of the file: directories, links, pipes, regular, files, etc.
    ///
    /// Files are ordered according to the `PartialOrd` implementation of
    /// `fs::fields::Type`, so changing that will change this.
    FileType,

    /// The “age” of the file, which is the time it was modified sorted
    /// backwards. The reverse of the `ModifiedDate` ordering!
    ///
    /// It turns out that listing the most-recently-modified files first is a
    /// common-enough use case that it deserves its own variant. This would be
    /// implemented by just using the modified date and setting the reverse
    /// flag, but this would make reversing *that* output not work, which is
    /// bad, even though that’s kind of nonsensical. So it’s its own variant
    /// that can be reversed like usual.
    ModifiedAge,

    /// The file's name, however if the name of the file begins with `.`
    /// ignore the leading `.` and then sort as Name
    NameMixHidden(SortCase),
}

/// Whether a field should be sorted case-sensitively or case-insensitively.
/// This determines which of the `natord` functions to use.
///
/// I kept on forgetting which one was sensitive and which one was
/// insensitive. Would a case-sensitive sort put capital letters first because
/// it takes the case of the letters into account, or intermingle them with
/// lowercase letters because it takes the difference between the two cases
/// into account? I gave up and just named these two variants after the
/// effects they have.
#[derive(PartialEq, Debug, Copy, Clone)]
pub enum SortCase {
    /// Sort files case-sensitively with uppercase first, with ‘A’ coming
    /// before ‘a’.
    ABCabc,

    /// Sort files case-insensitively, with ‘A’ being equal to ‘a’.
    AaBbCc,
}

impl SortField {
    /// Compares two files to determine the order they should be listed in,
    /// depending on the search field.
    ///
    /// The `natord` crate is used here to provide a more *natural* sorting
    /// order than just sorting character-by-character. This splits filenames
    /// into groups between letters and numbers, and then sorts those blocks
    /// together, so `file10` will sort after `file9`, instead of before it
    /// because of the `1`.
    pub fn compare_files(self, a: &File<'_>, b: &File<'_>) -> Ordering {
        use self::SortCase::{ABCabc, AaBbCc};

        match self {
<<<<<<< HEAD
            Self::Unsorted  => Ordering::Equal,

            Self::Name(ABCabc)  => natord::compare(&a.name, &b.name),
            Self::Name(AaBbCc)  => natord::compare_ignore_case(&a.name, &b.name),

            Self::Size          => a.metadata.len().cmp(&b.metadata.len()),
            Self::FileInode     => a.metadata.ino().cmp(&b.metadata.ino()),
            Self::ModifiedDate  => a.modified_time().cmp(&b.modified_time()),
            Self::AccessedDate  => a.accessed_time().cmp(&b.accessed_time()),
            Self::ChangedDate   => a.changed_time().cmp(&b.changed_time()),
            Self::CreatedDate   => a.created_time().cmp(&b.created_time()),
            Self::ModifiedAge   => b.modified_time().cmp(&a.modified_time()),  // flip b and a

            Self::FileType => match a.type_char().cmp(&b.type_char()) { // todo: this recomputes
                Ordering::Equal  => natord::compare(&*a.name, &*b.name),
                order            => order,
            },

            Self::Extension(ABCabc) => match a.ext.cmp(&b.ext) {
                Ordering::Equal  => natord::compare(&*a.name, &*b.name),
                order            => order,
            },

            Self::Extension(AaBbCc) => match a.ext.cmp(&b.ext) {
                Ordering::Equal  => natord::compare_ignore_case(&*a.name, &*b.name),
                order            => order,
            },

            Self::NameMixHidden(ABCabc) => natord::compare(
                Self::strip_dot(&a.name),
                Self::strip_dot(&b.name)
            ),
            Self::NameMixHidden(AaBbCc) => natord::compare_ignore_case(
                Self::strip_dot(&a.name),
                Self::strip_dot(&b.name)
            )
=======
            SortField::Unsorted => Ordering::Equal,

            SortField::Name(ABCabc) => natord::compare(&a.name, &b.name),
            SortField::Name(AaBbCc) => natord::compare_ignore_case(&a.name, &b.name),

            SortField::Size => a.metadata.len().cmp(&b.metadata.len()),
            #[cfg(unix)]
            SortField::FileInode => a.metadata.ino().cmp(&b.metadata.ino()),
            SortField::ModifiedDate => a.modified_time().cmp(&b.modified_time()),
            SortField::AccessedDate => a.accessed_time().cmp(&b.accessed_time()),
            #[cfg(unix)]
            SortField::ChangedDate => a.changed_time().cmp(&b.changed_time()),
            SortField::CreatedDate => a.created_time().cmp(&b.created_time()),
            SortField::ModifiedAge => b.modified_time().cmp(&a.modified_time()), // flip b and a

            SortField::FileType => match a.type_char().cmp(&b.type_char()) {
                // todo: this recomputes
                Ordering::Equal => natord::compare(&*a.name, &*b.name),
                order => order,
            },

            SortField::Extension(ABCabc) => match a.ext.cmp(&b.ext) {
                Ordering::Equal => natord::compare(&*a.name, &*b.name),
                order => order,
            },

            SortField::Extension(AaBbCc) => match a.ext.cmp(&b.ext) {
                Ordering::Equal => natord::compare_ignore_case(&*a.name, &*b.name),
                order => order,
            },

            SortField::NameMixHidden(ABCabc) => {
                natord::compare(SortField::strip_dot(&a.name), SortField::strip_dot(&b.name))
            }
            SortField::NameMixHidden(AaBbCc) => natord::compare_ignore_case(
                SortField::strip_dot(&a.name),
                SortField::strip_dot(&b.name),
            ),
>>>>>>> 7f717c3a
        }
    }

    fn strip_dot(n: &str) -> &str {
        if n.starts_with('.') { &n[1..] }
                         else { n }
    }
}

/// The **ignore patterns** are a list of globs that are tested against
/// each filename, and if any of them match, that file isn’t displayed.
/// This lets a user hide, say, text files by ignoring `*.txt`.
#[derive(PartialEq, Default, Debug, Clone)]
pub struct IgnorePatterns {
    patterns: Vec<glob::Pattern>,
}

impl FromIterator<glob::Pattern> for IgnorePatterns {
<<<<<<< HEAD

    fn from_iter<I>(iter: I) -> Self
    where I: IntoIterator<Item = glob::Pattern>
    {
        let patterns = iter.into_iter().collect();
        Self { patterns }
=======
    fn from_iter<I: IntoIterator<Item = glob::Pattern>>(iter: I) -> Self {
        IgnorePatterns {
            patterns: iter.into_iter().collect(),
        }
>>>>>>> 7f717c3a
    }
}

impl IgnorePatterns {
    /// Create a new list from the input glob strings, turning the inputs that
<<<<<<< HEAD
    /// are valid glob patterns into an `IgnorePatterns`. The inputs that
    /// don’t parse correctly are returned separately.
    pub fn parse_from_iter<'a, I: IntoIterator<Item = &'a str>>(iter: I) -> (Self, Vec<glob::PatternError>) {
=======
    /// are valid glob patterns into an IgnorePatterns. The inputs that don’t
    /// parse correctly are returned separately.
    pub fn parse_from_iter<'a, I: IntoIterator<Item = &'a str>>(
        iter: I,
    ) -> (Self, Vec<glob::PatternError>) {
>>>>>>> 7f717c3a
        let iter = iter.into_iter();

        // Almost all glob patterns are valid, so it’s worth pre-allocating
        // the vector with enough space for all of them.
        let mut patterns = match iter.size_hint() {
            (_, Some(count)) => Vec::with_capacity(count),
            _ => Vec::new(),
        };

        // Similarly, assume there won’t be any errors.
        let mut errors = Vec::new();

        for input in iter {
            match glob::Pattern::new(input) {
                Ok(pat) => patterns.push(pat),
                Err(e) => errors.push(e),
            }
        }

        (Self { patterns }, errors)
    }

    /// Create a new empty set of patterns that matches nothing.
<<<<<<< HEAD
    pub fn empty() -> Self {
        Self { patterns: Vec::new() }
=======
    pub fn empty() -> IgnorePatterns {
        IgnorePatterns {
            patterns: Vec::new(),
        }
>>>>>>> 7f717c3a
    }

    /// Test whether the given file should be hidden from the results.
    fn is_ignored(&self, file: &str) -> bool {
        self.patterns.iter().any(|p| p.matches(file))
    }

    /// Test whether the given file should be hidden from the results.
    pub fn is_ignored_path(&self, file: &Path) -> bool {
        self.patterns.iter().any(|p| p.matches_path(file))
    }

    // TODO(ogham): The fact that `is_ignored_path` is pub while `is_ignored`
    // isn’t probably means it’s in the wrong place
}

/// Whether to ignore or display files that are mentioned in `.gitignore` files.
#[derive(PartialEq, Debug, Copy, Clone)]
pub enum GitIgnore {
    /// Ignore files that Git would ignore. This means doing a check for a
    /// `.gitignore` file, possibly recursively up the filesystem tree.
    CheckAndIgnore,

    /// Display files, even if Git would ignore them.
    Off,
}

// This is not fully baked yet. The `ignore` crate lists a lot more files that
// we aren’t checking:
//
// > By default, all ignore files found are respected. This includes .ignore,
// > .gitignore, .git/info/exclude and even your global gitignore globs,
// > usually found in $XDG_CONFIG_HOME/git/ignore.

<<<<<<< HEAD

=======
>>>>>>> 7f717c3a
#[cfg(test)]
mod test_ignores {
    use super::*;

    #[test]
    fn empty_matches_nothing() {
        let pats = IgnorePatterns::empty();
        assert_eq!(false, pats.is_ignored("nothing"));
        assert_eq!(false, pats.is_ignored("test.mp3"));
    }

    #[test]
    fn ignores_a_glob() {
        let (pats, fails) = IgnorePatterns::parse_from_iter(vec!["*.mp3"]);
        assert!(fails.is_empty());
        assert_eq!(false, pats.is_ignored("nothing"));
        assert_eq!(true, pats.is_ignored("test.mp3"));
    }

    #[test]
    fn ignores_an_exact_filename() {
        let (pats, fails) = IgnorePatterns::parse_from_iter(vec!["nothing"]);
        assert!(fails.is_empty());
        assert_eq!(true, pats.is_ignored("nothing"));
        assert_eq!(false, pats.is_ignored("test.mp3"));
    }

    #[test]
    fn ignores_both() {
        let (pats, fails) = IgnorePatterns::parse_from_iter(vec!["nothing", "*.mp3"]);
        assert!(fails.is_empty());
        assert_eq!(true, pats.is_ignored("nothing"));
        assert_eq!(true, pats.is_ignored("test.mp3"));
    }
}<|MERGE_RESOLUTION|>--- conflicted
+++ resolved
@@ -6,17 +6,9 @@
 use std::os::unix::fs::MetadataExt;
 use std::path::Path;
 
-<<<<<<< HEAD
 use crate::fs::DotFilter;
 use crate::fs::File;
 
-=======
-use glob;
-use natord;
-
-use crate::fs::DotFilter;
-use crate::fs::File;
->>>>>>> 7f717c3a
 
 /// The **file filter** processes a list of files before displaying them to
 /// the user, by removing files they don’t want to see, and putting the list
@@ -124,18 +116,11 @@
 
     /// Sort the files in the given vector based on the sort field option.
     pub fn sort_files<'a, F>(&self, files: &mut Vec<F>)
-<<<<<<< HEAD
     where F: AsRef<File<'a>>
     {
         files.sort_by(|a, b| {
             self.sort_field.compare_files(a.as_ref(), b.as_ref())
         });
-=======
-    where
-        F: AsRef<File<'a>>,
-    {
-        files.sort_by(|a, b| self.sort_field.compare_files(a.as_ref(), b.as_ref()));
->>>>>>> 7f717c3a
 
         if self.reverse {
             files.reverse();
@@ -145,12 +130,7 @@
             // This relies on the fact that `sort_by` is *stable*: it will keep
             // adjacent elements next to each other.
             files.sort_by(|a, b| {
-<<<<<<< HEAD
                 b.as_ref().points_to_directory()
-=======
-                b.as_ref()
-                    .points_to_directory()
->>>>>>> 7f717c3a
                     .cmp(&a.as_ref().points_to_directory())
             });
         }
@@ -262,16 +242,17 @@
         use self::SortCase::{ABCabc, AaBbCc};
 
         match self {
-<<<<<<< HEAD
             Self::Unsorted  => Ordering::Equal,
 
             Self::Name(ABCabc)  => natord::compare(&a.name, &b.name),
             Self::Name(AaBbCc)  => natord::compare_ignore_case(&a.name, &b.name),
 
             Self::Size          => a.metadata.len().cmp(&b.metadata.len()),
+            #[cfg(unix)]
             Self::FileInode     => a.metadata.ino().cmp(&b.metadata.ino()),
             Self::ModifiedDate  => a.modified_time().cmp(&b.modified_time()),
             Self::AccessedDate  => a.accessed_time().cmp(&b.accessed_time()),
+            #[cfg(unix)]
             Self::ChangedDate   => a.changed_time().cmp(&b.changed_time()),
             Self::CreatedDate   => a.created_time().cmp(&b.created_time()),
             Self::ModifiedAge   => b.modified_time().cmp(&a.modified_time()),  // flip b and a
@@ -299,46 +280,6 @@
                 Self::strip_dot(&a.name),
                 Self::strip_dot(&b.name)
             )
-=======
-            SortField::Unsorted => Ordering::Equal,
-
-            SortField::Name(ABCabc) => natord::compare(&a.name, &b.name),
-            SortField::Name(AaBbCc) => natord::compare_ignore_case(&a.name, &b.name),
-
-            SortField::Size => a.metadata.len().cmp(&b.metadata.len()),
-            #[cfg(unix)]
-            SortField::FileInode => a.metadata.ino().cmp(&b.metadata.ino()),
-            SortField::ModifiedDate => a.modified_time().cmp(&b.modified_time()),
-            SortField::AccessedDate => a.accessed_time().cmp(&b.accessed_time()),
-            #[cfg(unix)]
-            SortField::ChangedDate => a.changed_time().cmp(&b.changed_time()),
-            SortField::CreatedDate => a.created_time().cmp(&b.created_time()),
-            SortField::ModifiedAge => b.modified_time().cmp(&a.modified_time()), // flip b and a
-
-            SortField::FileType => match a.type_char().cmp(&b.type_char()) {
-                // todo: this recomputes
-                Ordering::Equal => natord::compare(&*a.name, &*b.name),
-                order => order,
-            },
-
-            SortField::Extension(ABCabc) => match a.ext.cmp(&b.ext) {
-                Ordering::Equal => natord::compare(&*a.name, &*b.name),
-                order => order,
-            },
-
-            SortField::Extension(AaBbCc) => match a.ext.cmp(&b.ext) {
-                Ordering::Equal => natord::compare_ignore_case(&*a.name, &*b.name),
-                order => order,
-            },
-
-            SortField::NameMixHidden(ABCabc) => {
-                natord::compare(SortField::strip_dot(&a.name), SortField::strip_dot(&b.name))
-            }
-            SortField::NameMixHidden(AaBbCc) => natord::compare_ignore_case(
-                SortField::strip_dot(&a.name),
-                SortField::strip_dot(&b.name),
-            ),
->>>>>>> 7f717c3a
         }
     }
 
@@ -357,35 +298,20 @@
 }
 
 impl FromIterator<glob::Pattern> for IgnorePatterns {
-<<<<<<< HEAD
 
     fn from_iter<I>(iter: I) -> Self
     where I: IntoIterator<Item = glob::Pattern>
     {
         let patterns = iter.into_iter().collect();
         Self { patterns }
-=======
-    fn from_iter<I: IntoIterator<Item = glob::Pattern>>(iter: I) -> Self {
-        IgnorePatterns {
-            patterns: iter.into_iter().collect(),
-        }
->>>>>>> 7f717c3a
     }
 }
 
 impl IgnorePatterns {
     /// Create a new list from the input glob strings, turning the inputs that
-<<<<<<< HEAD
     /// are valid glob patterns into an `IgnorePatterns`. The inputs that
     /// don’t parse correctly are returned separately.
     pub fn parse_from_iter<'a, I: IntoIterator<Item = &'a str>>(iter: I) -> (Self, Vec<glob::PatternError>) {
-=======
-    /// are valid glob patterns into an IgnorePatterns. The inputs that don’t
-    /// parse correctly are returned separately.
-    pub fn parse_from_iter<'a, I: IntoIterator<Item = &'a str>>(
-        iter: I,
-    ) -> (Self, Vec<glob::PatternError>) {
->>>>>>> 7f717c3a
         let iter = iter.into_iter();
 
         // Almost all glob patterns are valid, so it’s worth pre-allocating
@@ -409,15 +335,8 @@
     }
 
     /// Create a new empty set of patterns that matches nothing.
-<<<<<<< HEAD
     pub fn empty() -> Self {
         Self { patterns: Vec::new() }
-=======
-    pub fn empty() -> IgnorePatterns {
-        IgnorePatterns {
-            patterns: Vec::new(),
-        }
->>>>>>> 7f717c3a
     }
 
     /// Test whether the given file should be hidden from the results.
@@ -452,10 +371,6 @@
 // > .gitignore, .git/info/exclude and even your global gitignore globs,
 // > usually found in $XDG_CONFIG_HOME/git/ignore.
 
-<<<<<<< HEAD
-
-=======
->>>>>>> 7f717c3a
 #[cfg(test)]
 mod test_ignores {
     use super::*;
